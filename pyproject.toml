--- conflicted
+++ resolved
@@ -2,44 +2,13 @@
 name = "regybox"
 version = "1.1.0"
 description = "Automatically enroll in Regybox CrossFit classes"
-<<<<<<< HEAD
 readme = "README.md"
 authors = [
-    { name = "Martim Lobao", email = "m@rtimlobao.com" }
-=======
-authors = [
   { name = "Martim Lobao", email = "m@rtimlobao.com" },
->>>>>>> f3d2296d
 ]
 license = "MIT"
 requires-python = ">=3.12,<3.13"
 dependencies = [
-<<<<<<< HEAD
-    "beautifulsoup4>=4.13.4,<5.0.0",
-    "icalendar>=6.3.1,<7.0.0",
-    "python-dotenv>=1.1.1,<2.0.0",
-    "recurring-ical-events>=3.8.0,<4.0.0",
-    "requests>=2.32.4,<3.0.0",
-    "urllib3>=2.5.0,<3.0.0",
-]
-
-[dependency-groups]
-dev = [
-    "coverage>=7.10.6",
-    "docformatter>=1.7.7",
-    "hypothesis>=6.138.15",
-    "ipython>=9.5.0",
-    "mypy>=1.17.1",
-    "pylint>=3.3.8",
-    "pytest>=8.4.2",
-    "pytest-cov>=6.3.0",
-    "ruff>=0.12.12",
-    "types-beautifulsoup4>=4.12.0.20250516",
-    "types-pytz>=2025.2.0.20250809",
-    "types-requests>=2.32.4.20250809",
-    "yamllint>=1.37.1",
-]
-=======
   "beautifulsoup4>=4.13.4,<5.0.0",
   "icalendar>=6.3.1,<7.0.0",
   "python-dotenv>=1.1.1,<2.0.0",
@@ -56,18 +25,13 @@
 recurring-ical-events = "^3.8.0"
 requests = "^2.32.4"
 urllib3 = "^2.5.0"
->>>>>>> f3d2296d
 
 [project.scripts]
 regybox = "regybox.__main__:run"
 
 [build-system]
-<<<<<<< HEAD
 requires = ["uv_build>=0.8.15,<0.9.0"]
 build-backend = "uv_build"
-=======
-requires = ["poetry-core>=1.0.0"]
-build-backend = "poetry.core.masonry.api"
 
 [tool.bandit]
 exclude_dirs = ["tests"]
@@ -79,7 +43,6 @@
 [tool.isort]
 profile = "black"
 line_length = 99
->>>>>>> f3d2296d
 
 [tool.docformatter]
 recursive = true
