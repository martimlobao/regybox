---
name: Validate Pull Request
on: # yamllint disable-line rule:truthy
  pull_request:
    branches: [main]

jobs:
  lint:
    name: Lint
    runs-on: ubuntu-latest
    steps:
      - name: Check out repository
        uses: actions/checkout@v5
<<<<<<< HEAD
      - name: Install uv
        uses: astral-sh/setup-uv@v6
=======
      - name: Set up python
        id: setup-python
        uses: actions/setup-python@v6
        with:
          python-version: "3.12"
      - name: Set up pants
        uses: pantsbuild/actions/init-pants@v10
>>>>>>> f3d2296d
        with:
          enable-cache: true
          version: "0.8.15"
      - name: Lint and typecheck
        run: |
          pants lint check ::
      - name: Upload pants log
        uses: actions/upload-artifact@v4
        with:
          name: pants-log-lint
          path: .pants.d/workdir/*.log
        if: always() # We want the log even on failures.
  test:
    name: Test
    runs-on: ubuntu-latest
    steps:
      - name: Check out repository
        uses: actions/checkout@v5
      - name: Set up python
        id: setup-python
        uses: actions/setup-python@v6
        with:
          python-version: "3.12"
      - name: Set up pants
        uses: pantsbuild/actions/init-pants@v10
        with:
          named-caches-hash: ${{ hashFiles('python-default.lock') }}
      - name: Test
        run: |
          pants test ::
      - name: Upload pants log
        uses: actions/upload-artifact@v4
        with:
          name: pants-log-test
          path: .pants.d/workdir/*.log
        if: always() # We want the log even on failures.<|MERGE_RESOLUTION|>--- conflicted
+++ resolved
@@ -11,18 +11,8 @@
     steps:
       - name: Check out repository
         uses: actions/checkout@v5
-<<<<<<< HEAD
       - name: Install uv
         uses: astral-sh/setup-uv@v6
-=======
-      - name: Set up python
-        id: setup-python
-        uses: actions/setup-python@v6
-        with:
-          python-version: "3.12"
-      - name: Set up pants
-        uses: pantsbuild/actions/init-pants@v10
->>>>>>> f3d2296d
         with:
           enable-cache: true
           version: "0.8.15"
